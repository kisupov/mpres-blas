--- conflicted
+++ resolved
@@ -94,7 +94,7 @@
 }
 
 
-//сортирует 3 массива одинакового размера относительно массива ia (COO rows) по возрастанию
+//сортирует 3 массива одинакового размера относительно массива ia (COO rows)
 static void sort_coo_rows(const int nnz, double* as, int* ia, int* ja) {
     struct coo {
         double data;
@@ -117,26 +117,6 @@
     }
 }
 
-//сортирует 2 массива одинакового размера относительно массива ia по убыванию
-static void sort_perm_rows(const int nnz, int* ia, int* ja) {
-    struct coo {
-        int cols;
-        int rows;
-    };
-    vector <coo> x(nnz);
-    for (int i = 0; i < nnz; i++) {
-        x[i].rows = ia[i];
-        x[i].cols = ja[i];
-    }
-    sort(x.begin(), x.end(), [] (const coo a, const coo b) {
-        return a.rows > b.rows;
-    });
-    for (int i = 0; i < nnz; i++) {
-        ia[i] = x[i].rows;
-        ja[i] = x[i].cols;
-    }
-}
-
 //метод, формирующий массив смещений строк IRP (row start pointers array) для CSR-формата из массива IA (COO rows)
 static void make_irp_array(const int m, const int nnz, int *ia, int *irp) {
     int p = 0;
@@ -330,92 +310,9 @@
             as[m * index + (col-1)] = fileData;
         }
     }
-<<<<<<< HEAD
-    //TODO освободить память занятую вектором если это нужно
     file.close();
 }
 
-
-void convert_to_jad(const char filename[], const int m, const int nzr, const int nnz, const int lines, bool symmetric, double *&as, int *&jcp, int *&ja, int *&perm_rows) {
-    std::ifstream file(filename);
-
-    // Ignore comments headers
-    while (file.peek() == '%') file.ignore(2048, '\n');
-    //Skip one line with the matrix properties
-    file.ignore(std::numeric_limits<std::streamsize>::max(), '\n');
-
-    //TODO пока что jad формируется через ellpack. Возможно, есть лучшее решение
-
-    //Read nonZeros in each row
-    int *nonZeros = new int[m]();
-    int *colNum = new int[m]();
-    double *ell_as = new double[m * nzr]();
-    double *ell_ja = new double[m * nzr]();
-
-    //Set default values
-    std::fill(ell_ja, ell_ja + m * nzr, -1);
-    std::fill(ell_ja, ell_ja + m * nzr, 0);
-
-    // Forming nonZeros array and ellpack storage format
-    // Iterating over the matrix
-    for (int l = 0; l < lines; l++) {
-        double fileData = 0.0;
-        int row = 0, col = 0;
-        file >> row >> col >> fileData;
-        nonZeros[(row - 1)] = nonZeros[(row - 1)] + 1;
-        ell_as[colNum[(row - 1)] * m + (row - 1)] = fileData;
-        ell_ja[colNum[(row - 1)] * m + (row - 1)] = (col - 1);
-        colNum[row - 1]++;
-        if (symmetric && (row != col)) {
-            nonZeros[(col - 1)] = nonZeros[(col - 1)] + 1;
-            ell_as[colNum[(col - 1)] * m + (col - 1)] = fileData;
-            ell_ja[colNum[(col - 1)] * m + (col - 1)] = (row - 1);
-            colNum[col - 1]++;
-        }
-    }
-    file.close();
-    
-    for (int i = 0; i < m; ++i) {
-        perm_rows[i] = i;
-    }
-
-    //сортируем массив индексов строк относительно кол-ва ненулевых элементов в строке по убыванию
-    sort_perm_rows(m, nonZeros, perm_rows);
-
-    //вычисляем смещение по столбцам
-    jcp[0] = 0;
-    int count = 0;
-    for (int j = 0; j < nzr + 1; ++j) {
-        for (int i = 0; i < m; ++i) {
-            if (ell_as[perm_rows[i] + j * m] != 0)
-                count++;
-        }
-        jcp[j+1] = count;
-    }
-
-
-    int index = 0;
-    int j = 0;
-    while (index < nnz && j < nzr) {
-        for (int i = 0; i < jcp[j+1] - jcp[j]; i++) {
-            as[index] = ell_as[perm_rows[i] + j * m];
-            ja[index] = ell_ja[perm_rows[i] + j * m];
-            index++;
-        }
-        j++;
-    }
-
-    delete[] colNum;
-    delete[] nonZeros;
-    delete[] ell_as;
-    delete[] ell_ja;
-}
-
-=======
-    file.close();
-}
-
->>>>>>> 28391818
 /*!
  * Prints a sparse matrix represented in the ELLPACK format
  */
@@ -476,37 +373,4 @@
     std::cout << std::endl;
 }
 
-<<<<<<< HEAD
-/*!
- * Prints a sparse matrix represented in the JAD (JDS) format
- */
-void print_jad(const int m, const int nnz, const int nzr, double *as, int *ja, int *jcp, int *perm_rows) {
-    std::cout << std::endl << "JA:";
-    std::cout << std::endl;
-    for (int j = 0; j < nnz; j++) {
-        std::cout << ja[j] << "\t";
-    }
-
-    std::cout << std::endl << "AS:";
-    std::cout << std::endl;
-    for (int i = 0; i < nnz; i++) {
-        std::cout << as[i] << "\t";
-    }
-
-    std::cout << std::endl << "JCP:";
-    std::cout << std::endl;
-    for (int i = 0; i < nzr + 1; i++) {
-        std::cout << jcp[i] << "\t";
-    }
-
-    std::cout << std::endl << "PERM_ROWS:";
-    std::cout << std::endl;
-    for (int i = 0; i < m; i++) {
-        std::cout << perm_rows[i] << "\t";
-    }
-    std::cout << std::endl;
-}
-
-=======
->>>>>>> 28391818
 #endif //MATRIX_CONVERTER_CUH